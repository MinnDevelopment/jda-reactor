import com.jfrog.bintray.gradle.BintrayExtension
import org.jetbrains.kotlin.gradle.tasks.KotlinCompile

plugins {
    `java-library`
    `maven-publish`
    kotlin("jvm") version "1.3.21"
    id("com.jfrog.bintray") version "1.8.4"
}

group = "club.minnced"
version = "1.1.0"

repositories {
    jcenter()
}

dependencies {
<<<<<<< HEAD
    compileOnly("net.dv8tion:JDA:4.2.0_168")
=======
    compileOnly("net.dv8tion:JDA:4.1.1_143")
>>>>>>> 07dfed4f

    api("io.projectreactor:reactor-core:3.2.5.RELEASE")
    implementation(kotlin("stdlib"))
}

configure<JavaPluginConvention> {
    sourceCompatibility = JavaVersion.VERSION_1_8
    targetCompatibility = JavaVersion.VERSION_1_8
}

val jar: Jar by tasks
val javadoc: Javadoc by tasks
tasks.withType<KotlinCompile> {
    kotlinOptions.jvmTarget = "1.8"
}


javadoc.apply {
    isFailOnError = false
    options.memberLevel = JavadocMemberLevel.PUBLIC
    options.encoding = "UTF-8"
    if (options is StandardJavadocDocletOptions) {
        val opt = options as StandardJavadocDocletOptions
        opt.author()
        opt.links(
            "https://projectreactor.io/docs/core/3.1.2.RELEASE/api/",
            "https://docs.oracle.com/javase/8/docs/api/",
            "https://ci.dv8tion.net/job/JDA/javadoc")
        if (JavaVersion.current().isJava9Compatible) {
            opt.addBooleanOption("html5", true)
            opt.addStringOption("-release", "8")
        }
    }
}

val sourcesJar = task<Jar>("sourcesJar") {
    from(sourceSets["main"].allSource)
    classifier = "sources"
}

val javadocJar = task<Jar>("javadocJar") {
    from(javadoc.destinationDir)
    classifier = "javadoc"

    dependsOn(javadoc)
}

publishing {
    publications {
        register("BintrayRelease", MavenPublication::class) {
            from(components["java"])
            groupId = project.group as String
            artifactId = project.name
            version = project.version as String

            artifact(javadocJar)
            artifact(sourcesJar)
        }
    }
}

bintray {
    setPublications("BintrayRelease")
    user = properties["bintrayName"] as? String ?: ""
    key  = properties["bintrayKey"] as? String ?: ""
    pkg(delegateClosureOf<BintrayExtension.PackageConfig> {
        setLicenses("Apache-2.0")
        repo = "maven"
        vcsUrl = "https://github.com/MinnDevelopment/jda-reactor"
        githubRepo = "minndevelopment/jda-reactor"
        issueTrackerUrl = "$vcsUrl/issues"
        websiteUrl = vcsUrl
        desc = "A collection of kotlin extensions for JDA that make use with reactor-core easier."
        setLabels("reactive", "jda", "discord", "kotlin")
        name = project.name
        publish = true
        publicDownloadNumbers = true
        version(delegateClosureOf<BintrayExtension.VersionConfig> {
            name = project.version as String
            gpg.sign = true
        })
    })
}

val build: Task by tasks
build.apply { 
    dependsOn(javadocJar)
    dependsOn(sourcesJar)
    dependsOn(jar)
}<|MERGE_RESOLUTION|>--- conflicted
+++ resolved
@@ -9,18 +9,14 @@
 }
 
 group = "club.minnced"
-version = "1.1.0"
+version = "1.2.0"
 
 repositories {
     jcenter()
 }
 
 dependencies {
-<<<<<<< HEAD
     compileOnly("net.dv8tion:JDA:4.2.0_168")
-=======
-    compileOnly("net.dv8tion:JDA:4.1.1_143")
->>>>>>> 07dfed4f
 
     api("io.projectreactor:reactor-core:3.2.5.RELEASE")
     implementation(kotlin("stdlib"))
